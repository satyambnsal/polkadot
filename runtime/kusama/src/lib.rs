--- conflicted
+++ resolved
@@ -90,13 +90,9 @@
 	impl_version: 0,
 	#[cfg(not(feature = "disable-runtime-api"))]
 	apis: RUNTIME_API_VERSIONS,
-<<<<<<< HEAD
 	#[cfg(feature = "disable-runtime-api")]
 	apis: version::create_apis_vec![[]],
-	transaction_version: 1,
-=======
 	transaction_version: 2,
->>>>>>> ecc5b41f
 };
 
 /// Native version.
