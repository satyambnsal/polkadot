[package]
name = "polkadot-statement-table"
version = "0.8.29"
authors = ["Parity Technologies <admin@parity.io>"]
edition = "2018"

[dependencies]
<<<<<<< HEAD
parity-scale-codec = { version = "1.3.6", default-features = false, features = ["derive"] }
sp-core = { git = "https://github.com/paritytech/substrate", branch = "polkadot-v0.8.28" }
=======
parity-scale-codec = { version = "2.0.0", default-features = false, features = ["derive"] }
sp-core = { git = "https://github.com/paritytech/substrate", branch = "polkadot-v0.8.29" }
>>>>>>> 2494dec2
primitives = { package = "polkadot-primitives", path = "../primitives" }<|MERGE_RESOLUTION|>--- conflicted
+++ resolved
@@ -5,11 +5,6 @@
 edition = "2018"
 
 [dependencies]
-<<<<<<< HEAD
-parity-scale-codec = { version = "1.3.6", default-features = false, features = ["derive"] }
-sp-core = { git = "https://github.com/paritytech/substrate", branch = "polkadot-v0.8.28" }
-=======
 parity-scale-codec = { version = "2.0.0", default-features = false, features = ["derive"] }
 sp-core = { git = "https://github.com/paritytech/substrate", branch = "polkadot-v0.8.29" }
->>>>>>> 2494dec2
 primitives = { package = "polkadot-primitives", path = "../primitives" }