// Copyright 2020 Parity Technologies (UK) Ltd.
// This file is part of Polkadot.

// Polkadot is free software: you can redistribute it and/or modify
// it under the terms of the GNU General Public License as published by
// the Free Software Foundation, either version 3 of the License, or
// (at your option) any later version.

// Polkadot is distributed in the hope that it will be useful,
// but WITHOUT ANY WARRANTY; without even the implied warranty of
// MERCHANTABILITY or FITNESS FOR A PARTICULAR PURPOSE.  See the
// GNU General Public License for more details.

// You should have received a copy of the GNU General Public License
// along with Polkadot.  If not, see <http://www.gnu.org/licenses/>.

//! Block import logic for the approval voting subsystem.
//!
//! There are two major concerns when handling block import notifications.
//!   * Determining all new blocks.
//!   * Handling session changes
//!
//! When receiving a block import notification from the overseer, the
//! approval voting subsystem needs to account for the fact that there
//! may have been blocks missed by the notification. It needs to iterate
//! the ancestry of the block notification back to either the last finalized
//! block or a block that is already accounted for within the DB.
//!
//! We maintain a rolling window of session indices. This starts as empty

use polkadot_node_subsystem::{
	messages::{
		RuntimeApiMessage, RuntimeApiRequest, ChainApiMessage, ApprovalDistributionMessage,
	},
	SubsystemContext, SubsystemError, SubsystemResult,
};
use polkadot_primitives::v1::{
	Hash, SessionIndex, SessionInfo, CandidateEvent, Header, CandidateHash,
	CandidateReceipt, CoreIndex, GroupIndex, BlockNumber,
};
use polkadot_node_primitives::approval::{
	self as approval_types, BlockApprovalMeta, RelayVRFStory,
};
use polkadot_node_jaeger as jaeger;
use sc_keystore::LocalKeystore;
use sp_consensus_slots::Slot;
use kvdb::KeyValueDB;

use futures::prelude::*;
use futures::channel::oneshot;
use bitvec::order::Lsb0 as BitOrderLsb0;

use std::collections::HashMap;
use std::convert::TryFrom;

use crate::approval_db;
use crate::persisted_entries::CandidateEntry;
use crate::criteria::{AssignmentCriteria, OurAssignment};
use crate::time::{slot_number_to_tick, Tick};

use super::{APPROVAL_SESSIONS, LOG_TARGET, State, DBReader};

/// A rolling window of sessions.
#[derive(Default)]
pub struct RollingSessionWindow {
	pub earliest_session: Option<SessionIndex>,
	pub session_info: Vec<SessionInfo>,
}

impl RollingSessionWindow {
	pub fn session_info(&self, index: SessionIndex) -> Option<&SessionInfo> {
		self.earliest_session.and_then(|earliest| {
			if index < earliest {
				None
			} else {
				self.session_info.get((index - earliest) as usize)
			}
		})

	}

	pub fn latest_session(&self) -> Option<SessionIndex> {
		self.earliest_session
			.map(|earliest| earliest + (self.session_info.len() as SessionIndex).saturating_sub(1))
	}
}

// Given a new chain-head hash, this determines the hashes of all new blocks we should track
// metadata for, given this head. The list will typically include the `head` hash provided unless
// that block is already known, in which case the list should be empty. This is guaranteed to be
// a subset of the ancestry of `head`, as well as `head`, starting from `head` and moving
// backwards.
//
// This returns the entire ancestry up to the last finalized block's height or the last item we
// have in the DB. This may be somewhat expensive when first recovering from major sync.
async fn determine_new_blocks(
	ctx: &mut impl SubsystemContext,
	db: &impl DBReader,
	head: Hash,
	header: &Header,
	finalized_number: BlockNumber,
) -> SubsystemResult<Vec<(Hash, Header)>> {
	const ANCESTRY_STEP: usize = 4;

	// Early exit if the block is in the DB or too early.
	{
		let already_known = db.load_block_entry(&head)?
			.is_some();

		let before_relevant = header.number <= finalized_number;

		if already_known || before_relevant {
			return Ok(Vec::new());
		}
	}

	let mut ancestry = vec![(head, header.clone())];

	// Early exit if the parent hash is in the DB.
	if db.load_block_entry(&header.parent_hash)?
		.is_some()
	{
		return Ok(ancestry);
	}

	'outer: loop {
		let &(ref last_hash, ref last_header) = ancestry.last()
			.expect("ancestry has length 1 at initialization and is only added to; qed");

		// If we iterated back to genesis, which can happen at the beginning of chains.
		if last_header.number <= 1 {
			break 'outer
		}

		let (tx, rx) = oneshot::channel();
		ctx.send_message(ChainApiMessage::Ancestors {
			hash: *last_hash,
			k: ANCESTRY_STEP,
			response_channel: tx,
		}.into()).await;

		// Continue past these errors.
		let batch_hashes = match rx.await {
			Err(_) | Ok(Err(_)) => break 'outer,
			Ok(Ok(ancestors)) => ancestors,
		};

		let batch_headers = {
			let (batch_senders, batch_receivers) = (0..batch_hashes.len())
				.map(|_| oneshot::channel())
				.unzip::<_, _, Vec<_>, Vec<_>>();

			for (hash, sender) in batch_hashes.iter().cloned().zip(batch_senders) {
				ctx.send_message(ChainApiMessage::BlockHeader(hash, sender).into()).await;
			}

			let mut requests = futures::stream::FuturesOrdered::new();
			batch_receivers.into_iter().map(|rx| async move {
				match rx.await {
					Err(_) | Ok(Err(_)) => None,
					Ok(Ok(h)) => h,
				}
			})
				.for_each(|x| requests.push(x));

			let batch_headers: Vec<_> = requests
				.flat_map(|x: Option<Header>| stream::iter(x))
				.collect()
				.await;

			// Any failed header fetch of the batch will yield a `None` result that will
			// be skipped. Any failure at this stage means we'll just ignore those blocks
			// as the chain DB has failed us.
			if batch_headers.len() != batch_hashes.len() { break 'outer }
			batch_headers
		};

		for (hash, header) in batch_hashes.into_iter().zip(batch_headers) {
			let is_known = db.load_block_entry(&hash)?.is_some();

			let is_relevant = header.number > finalized_number;

			if is_known || !is_relevant {
				break 'outer
			}

			ancestry.push((hash, header));
		}
	}

	Ok(ancestry)
}

// Sessions unavailable in state to cache.
#[derive(Debug)]
struct SessionsUnavailable;

async fn load_all_sessions(
	ctx: &mut impl SubsystemContext,
	block_hash: Hash,
	start: SessionIndex,
	end_inclusive: SessionIndex,
) -> Result<Vec<SessionInfo>, SessionsUnavailable> {
	let mut v = Vec::new();
	for i in start..=end_inclusive {
		let (tx, rx)= oneshot::channel();
		ctx.send_message(RuntimeApiMessage::Request(
			block_hash,
			RuntimeApiRequest::SessionInfo(i, tx),
		).into()).await;

		let session_info = match rx.await {
			Ok(Ok(Some(s))) => s,
			Ok(Ok(None)) => {
				tracing::warn!(
					target: LOG_TARGET,
					"Session {} is missing from session-info state of block {}",
					i,
					block_hash,
				);

				return Err(SessionsUnavailable);
			}
			Ok(Err(_)) | Err(_) => return Err(SessionsUnavailable),
		};

		v.push(session_info);
	}

	Ok(v)
}

// When inspecting a new import notification, updates the session info cache to match
// the session of the imported block.
//
// this only needs to be called on heads where we are directly notified about import, as sessions do
// not change often and import notifications are expected to be typically increasing in session number.
//
// some backwards drift in session index is acceptable.
async fn cache_session_info_for_head(
	ctx: &mut impl SubsystemContext,
	session_window: &mut RollingSessionWindow,
	block_hash: Hash,
	block_header: &Header,
) -> Result<(), SessionsUnavailable> {
	let session_index = {
		let (s_tx, s_rx) = oneshot::channel();

		// The genesis is guaranteed to be at the beginning of the session and its parent state
		// is non-existent. Therefore if we're at the genesis, we request using its state and
		// not the parent.
		ctx.send_message(RuntimeApiMessage::Request(
			if block_header.number == 0 { block_hash } else { block_header.parent_hash },
			RuntimeApiRequest::SessionIndexForChild(s_tx),
		).into()).await;

		match s_rx.await {
			Ok(Ok(s)) => s,
			Ok(Err(_)) | Err(_) => return Err(SessionsUnavailable),
		}
	};

	match session_window.earliest_session {
		None => {
			// First block processed on start-up.

			let window_start = session_index.saturating_sub(APPROVAL_SESSIONS - 1);

			tracing::info!(
				target: LOG_TARGET, "Loading approval window from session {}..={}",
				window_start, session_index,
			);

			match load_all_sessions(ctx, block_hash, window_start, session_index).await {
				Err(SessionsUnavailable) => {
					tracing::warn!(
						target: LOG_TARGET,
						"Could not load sessions {}..={} from block {:?} in session {}",
						window_start, session_index, block_hash, session_index,
					);

					return Err(SessionsUnavailable);
				},
				Ok(s) => {
					session_window.earliest_session = Some(window_start);
					session_window.session_info = s;
				}
			}
		}
		Some(old_window_start) => {
			let latest = session_window.latest_session().expect("latest always exists if earliest does; qed");

			// Either cached or ancient.
			if session_index <= latest { return Ok(()) }

			let old_window_end = latest;

			let window_start = session_index.saturating_sub(APPROVAL_SESSIONS - 1);
			tracing::info!(
				target: LOG_TARGET, "Moving approval window from session {}..={} to {}..={}",
				old_window_start, old_window_end,
				window_start, session_index,
			);

			// keep some of the old window, if applicable.
			let overlap_start = window_start.saturating_sub(old_window_start);

			let fresh_start = if latest < window_start {
				window_start
			} else {
				latest + 1
			};

			match load_all_sessions(ctx, block_hash, fresh_start, session_index).await {
				Err(SessionsUnavailable) => {
					tracing::warn!(
						target: LOG_TARGET,
						"Could not load sessions {}..={} from block {:?} in session {}",
						latest + 1, session_index, block_hash, session_index,
					);

					return Err(SessionsUnavailable);
				}
				Ok(s) => {
					let outdated = std::cmp::min(overlap_start as usize, session_window.session_info.len());
					session_window.session_info.drain(..outdated);
					session_window.session_info.extend(s);
					// we need to account for this case:
					// window_start ................................... session_index
					//              old_window_start ........... latest
					let new_earliest = std::cmp::max(window_start, old_window_start);
					session_window.earliest_session = Some(new_earliest);
				}
			}
		}
	}

	Ok(())
}

struct ImportedBlockInfo {
	included_candidates: Vec<(CandidateHash, CandidateReceipt, CoreIndex, GroupIndex)>,
	session_index: SessionIndex,
	assignments: HashMap<CoreIndex, OurAssignment>,
	n_validators: usize,
	relay_vrf_story: RelayVRFStory,
	slot: Slot,
}

struct ImportedBlockInfoEnv<'a> {
	session_window: &'a RollingSessionWindow,
	assignment_criteria: &'a (dyn AssignmentCriteria + Send + Sync),
	keystore: &'a LocalKeystore,
}

// Computes information about the imported block. Returns `None` if the info couldn't be extracted -
// failure to communicate with overseer,
async fn imported_block_info(
	ctx: &mut impl SubsystemContext,
	env: ImportedBlockInfoEnv<'_>,
	block_hash: Hash,
	block_header: &Header,
) -> SubsystemResult<Option<ImportedBlockInfo>> {
	// Ignore any runtime API errors - that means these blocks are old and finalized.
	// Only unfinalized blocks factor into the approval voting process.

	// fetch candidates
	let included_candidates: Vec<_> = {
		let (c_tx, c_rx) = oneshot::channel();
		ctx.send_message(RuntimeApiMessage::Request(
			block_hash,
			RuntimeApiRequest::CandidateEvents(c_tx),
		).into()).await;

		let events: Vec<CandidateEvent> = match c_rx.await {
			Ok(Ok(events)) => events,
			Ok(Err(_)) => return Ok(None),
			Err(_) => return Ok(None),
		};

		events.into_iter().filter_map(|e| match e {
			CandidateEvent::CandidateIncluded(receipt, _, core, group)
				=> Some((receipt.hash(), receipt, core, group)),
			_ => None,
		}).collect()
	};

	// fetch session. ignore blocks that are too old, but unless sessions are really
	// short, that shouldn't happen.
	let session_index = {
		let (s_tx, s_rx) = oneshot::channel();
		ctx.send_message(RuntimeApiMessage::Request(
			block_header.parent_hash,
			RuntimeApiRequest::SessionIndexForChild(s_tx),
		).into()).await;

		let session_index = match s_rx.await {
			Ok(Ok(s)) => s,
			Ok(Err(_)) => return Ok(None),
			Err(_) => return Ok(None),
		};

		if env.session_window.earliest_session.as_ref().map_or(true, |e| &session_index < e) {
			tracing::debug!(target: LOG_TARGET, "Block {} is from ancient session {}. Skipping",
				block_hash, session_index);

			return Ok(None);
		}

		session_index
	};

	let babe_epoch = {
		let (s_tx, s_rx) = oneshot::channel();

		// It's not obvious whether to use the hash or the parent hash for this, intuitively. We
		// want to use the block hash itself, and here's why:
		//
		// First off, 'epoch' in BABE means 'session' in other places. 'epoch' is the terminology from
		// the paper, which we fulfill using 'session's, which are a Substrate consensus concept.
		//
		// In BABE, the on-chain and off-chain view of the current epoch can differ at epoch boundaries
		// because epochs change precisely at a slot. When a block triggers a new epoch, the state of
		// its parent will still have the old epoch. Conversely, we have the invariant that every
		// block in BABE has the epoch _it was authored in_ within its post-state. So we use the
		// block, and not its parent.
		//
		// It's worth nothing that Polkadot session changes, at least for the purposes of parachains,
		// would function the same way, except for the fact that they're always delayed by one block.
		// This gives us the opposite invariant for sessions - the parent block's post-state gives
		// us the canonical information about the session index for any of its children, regardless
		// of which slot number they might be produced at.
		ctx.send_message(RuntimeApiMessage::Request(
			block_hash,
			RuntimeApiRequest::CurrentBabeEpoch(s_tx),
		).into()).await;

		match s_rx.await {
			Ok(Ok(s)) => s,
			Ok(Err(_)) => return Ok(None),
			Err(_) => return Ok(None),
		}
	};

	let session_info = match env.session_window.session_info(session_index) {
		Some(s) => s,
		None => {
			tracing::debug!(
				target: LOG_TARGET,
				"Session info unavailable for block {}",
				block_hash,
			);

			return Ok(None);
		}
	};

	let (assignments, slot, relay_vrf_story) = {
		let unsafe_vrf = approval_types::babe_unsafe_vrf_info(&block_header);

		match unsafe_vrf {
			Some(unsafe_vrf) => {
				let slot = unsafe_vrf.slot();

				match unsafe_vrf.compute_randomness(
					&babe_epoch.authorities,
					&babe_epoch.randomness,
					babe_epoch.epoch_index,
				) {
					Ok(relay_vrf) => {
						let assignments = env.assignment_criteria.compute_assignments(
							&env.keystore,
							relay_vrf.clone(),
							&crate::criteria::Config::from(session_info),
							included_candidates.iter()
								.map(|(_, _, core, group)| (*core, *group))
								.collect(),
						);

						(assignments, slot, relay_vrf)
					},
					Err(_) => return Ok(None),
				}
			}
			None => {
				tracing::debug!(
					target: LOG_TARGET,
					"BABE VRF info unavailable for block {}",
					block_hash,
				);

				return Ok(None);
			}
		}
	};

	Ok(Some(ImportedBlockInfo {
		included_candidates,
		session_index,
		assignments,
		n_validators: session_info.validators.len(),
		relay_vrf_story,
		slot,
	}))
}

/// Information about a block and imported candidates.
pub struct BlockImportedCandidates {
	pub block_hash: Hash,
	pub block_number: BlockNumber,
	pub block_tick: Tick,
	pub no_show_duration: Tick,
	pub imported_candidates: Vec<(CandidateHash, CandidateEntry)>,
}

/// Handle a new notification of a header. This will
///   * determine all blocks to import,
///   * extract candidate information from them
///   * update the rolling session window
///   * compute our assignments
///   * import the block and candidates to the approval DB
///   * and return information about all candidates imported under each block.
///
/// It is the responsibility of the caller to schedule wakeups for each block.
pub(crate) async fn handle_new_head(
	ctx: &mut impl SubsystemContext,
	state: &mut State<impl DBReader>,
	db_writer: &dyn KeyValueDB,
	head: Hash,
	finalized_number: &Option<BlockNumber>,
) -> SubsystemResult<Vec<BlockImportedCandidates>> {
	// Update session info based on most recent head.

	let mut span = jaeger::Span::new(head, "approval-checking-import");

	let header = {
		let (h_tx, h_rx) = oneshot::channel();
		ctx.send_message(ChainApiMessage::BlockHeader(head, h_tx).into()).await;

		match h_rx.await? {
			Err(e) => {
				tracing::debug!(
					target: LOG_TARGET,
					"Chain API subsystem temporarily unreachable {}",
					e,
				);

				return Ok(Vec::new());
			}
			Ok(None) => {
				tracing::warn!(target: LOG_TARGET, "Missing header for new head {}", head);
				return Ok(Vec::new());
			}
			Ok(Some(h)) => h
		}
	};

	if let Err(SessionsUnavailable)
		= cache_session_info_for_head(
			ctx,
			&mut state.session_window,
			head,
			&header,
		).await
	{
		tracing::warn!(
			target: LOG_TARGET,
			"Could not cache session info when processing head {:?}",
			head,
		);

		return Ok(Vec::new())
	}

	// If we've just started the node and haven't yet received any finality notifications,
	// we don't do any look-back. Approval voting is only for nodes were already online.
	let finalized_number = finalized_number.unwrap_or(header.number.saturating_sub(1));

	let new_blocks = determine_new_blocks(ctx, &state.db, head, &header, finalized_number)
		.map_err(|e| SubsystemError::with_origin("approval-voting", e))
		.await?;

	span.add_uint_tag("new-blocks", new_blocks.len() as u64);

	if new_blocks.is_empty() { return Ok(Vec::new()) }

	let mut approval_meta: Vec<BlockApprovalMeta> = Vec::with_capacity(new_blocks.len());
	let mut imported_candidates = Vec::with_capacity(new_blocks.len());

	// `determine_new_blocks` gives us a vec in backwards order. we want to move forwards.
	let imported_blocks_and_info = {
		let mut imported_blocks_and_info = Vec::with_capacity(new_blocks.len());
		for (block_hash, block_header) in new_blocks.into_iter().rev() {
			let env = ImportedBlockInfoEnv {
				session_window: &state.session_window,
				assignment_criteria: &*state.assignment_criteria,
				keystore: &state.keystore,
			};

			match imported_block_info(ctx, env, block_hash, &block_header).await? {
				Some(i) => imported_blocks_and_info.push((block_hash, block_header, i)),
				None => {
					// Such errors are likely spurious, but this prevents us from getting gaps
					// in the approval-db.
					tracing::warn!(
						target: LOG_TARGET,
						"Unable to gather info about imported block {:?}. Skipping chain.",
						(block_hash, block_header.number),
					);

					return Ok(Vec::new());
				},
			};
		}
<<<<<<< HEAD

		imported_blocks_and_info
	};

=======

		imported_blocks_and_info
	};

>>>>>>> 2bbeb01b
	for (block_hash, block_header, imported_block_info) in imported_blocks_and_info {
		let ImportedBlockInfo {
			included_candidates,
			session_index,
			assignments,
			n_validators,
			relay_vrf_story,
			slot,
		} = imported_block_info;

		let session_info = state.session_window.session_info(session_index)
			.expect("imported_block_info requires session to be available; qed");

		let (block_tick, no_show_duration) = {
			let block_tick = slot_number_to_tick(state.slot_duration_millis, slot);
			let no_show_duration = slot_number_to_tick(
				state.slot_duration_millis,
				Slot::from(u64::from(session_info.no_show_slots)),
			);
			(block_tick, no_show_duration)
		};
		let needed_approvals = session_info.needed_approvals;
		let validator_group_lens: Vec<usize> = session_info.validator_groups.iter().map(|v| v.len()).collect();
		// insta-approve candidates on low-node testnets:
		// cf. https://github.com/paritytech/polkadot/issues/2411
		let num_candidates = included_candidates.len();
		let approved_bitfield = {
			if needed_approvals == 0 {
				tracing::debug!(
					target: LOG_TARGET,
					block_hash = ?block_hash,
					"Insta-approving all candidates",
				);
				bitvec::bitvec![BitOrderLsb0, u8; 1; num_candidates]
			} else {
				let mut result = bitvec::bitvec![BitOrderLsb0, u8; 0; num_candidates];
				for (i, &(_, _, _, backing_group)) in included_candidates.iter().enumerate() {
					let backing_group_size = validator_group_lens.get(backing_group.0 as usize)
						.copied()
						.unwrap_or(0);
					let needed_approvals = usize::try_from(needed_approvals).expect("usize is at least u32; qed");
					if n_validators.saturating_sub(backing_group_size) < needed_approvals {
						result.set(i, true);
					}
				}
				if result.any() {
					tracing::debug!(
						target: LOG_TARGET,
						block_hash = ?block_hash,
						"Insta-approving {}/{} candidates as the number of validators is too low",
						result.count_ones(),
						result.len(),
					);
				}
				result
			}
		};

		let block_entry = approval_db::v1::BlockEntry {
			block_hash,
			session: session_index,
			slot,
			relay_vrf_story: relay_vrf_story.0,
			candidates: included_candidates.iter()
				.map(|(hash, _, core, _)| (*core, *hash)).collect(),
			approved_bitfield,
			children: Vec::new(),
		};

		let candidate_entries = approval_db::v1::add_block_entry(
			db_writer,
			block_header.parent_hash,
			block_header.number,
			block_entry,
			n_validators,
			|candidate_hash| {
				included_candidates.iter().find(|(hash, _, _, _)| candidate_hash == hash)
					.map(|(_, receipt, core, backing_group)| approval_db::v1::NewCandidateInfo {
						candidate: receipt.clone(),
						backing_group: *backing_group,
						our_assignment: assignments.get(core).map(|a| a.clone().into()),
					})
			}
		).map_err(|e| SubsystemError::with_origin("approval-voting", e))?;
		approval_meta.push(BlockApprovalMeta {
			hash: block_hash,
			number: block_header.number,
			parent_hash: block_header.parent_hash,
			candidates: included_candidates.iter().map(|(hash, _, _, _)| *hash).collect(),
			slot,
		});

		imported_candidates.push(
			BlockImportedCandidates {
				block_hash,
				block_number: block_header.number,
				block_tick,
				no_show_duration,
				imported_candidates: candidate_entries
					.into_iter()
					.map(|(h, e)| (h, e.into()))
					.collect(),
			}
		);
	}

	ctx.send_message(ApprovalDistributionMessage::NewBlocks(approval_meta).into()).await;

	Ok(imported_candidates)
}

#[cfg(test)]
mod tests {
	use super::*;
	use polkadot_node_subsystem_test_helpers::make_subsystem_context;
	use polkadot_node_primitives::approval::{VRFOutput, VRFProof};
	use polkadot_primitives::v1::ValidatorIndex;
	use polkadot_node_subsystem::messages::AllMessages;
	use sp_core::testing::TaskExecutor;
	use sp_runtime::{Digest, DigestItem};
	use sp_consensus_babe::{
		Epoch as BabeEpoch, BabeEpochConfiguration, AllowedSlots,
	};
	use sp_consensus_babe::digests::{CompatibleDigestItem, PreDigest, SecondaryVRFPreDigest};
	use sp_keyring::sr25519::Keyring as Sr25519Keyring;
	use assert_matches::assert_matches;
	use merlin::Transcript;
	use std::{pin::Pin, sync::Arc};

	use crate::{criteria, BlockEntry};

	#[derive(Default)]
	struct TestDB {
		block_entries: HashMap<Hash, BlockEntry>,
		candidate_entries: HashMap<CandidateHash, CandidateEntry>,
	}

	impl DBReader for TestDB {
		fn load_block_entry(
			&self,
			block_hash: &Hash,
		) -> SubsystemResult<Option<BlockEntry>> {
			Ok(self.block_entries.get(block_hash).map(|c| c.clone()))
		}

		fn load_candidate_entry(
			&self,
			candidate_hash: &CandidateHash,
		) -> SubsystemResult<Option<CandidateEntry>> {
			Ok(self.candidate_entries.get(candidate_hash).map(|c| c.clone()))
		}
	}

	#[derive(Default)]
	struct MockClock;

	impl crate::time::Clock for MockClock {
		fn tick_now(&self) -> Tick {
			42 // chosen by fair dice roll
		}

		fn wait(&self, _tick: Tick) -> Pin<Box<dyn Future<Output = ()> + Send + 'static>> {
			Box::pin(async move {
				()
			})
		}
	}

	fn blank_state() -> State<TestDB> {
		State {
			session_window: RollingSessionWindow::default(),
			keystore: Arc::new(LocalKeystore::in_memory()),
			slot_duration_millis: 6_000,
			db: TestDB::default(),
			clock: Box::new(MockClock::default()),
			assignment_criteria: Box::new(MockAssignmentCriteria),
		}
	}

	fn single_session_state(index: SessionIndex, info: SessionInfo)
		-> State<TestDB>
	{
		State {
			session_window: RollingSessionWindow {
				earliest_session: Some(index),
				session_info: vec![info],
			},
			..blank_state()
		}
	}

	#[derive(Clone)]
	struct TestChain {
		start_number: BlockNumber,
		headers: Vec<Header>,
		numbers: HashMap<Hash, BlockNumber>,
	}

	impl TestChain {
		fn new(start: BlockNumber, len: usize) -> Self {
			assert!(len > 0, "len must be at least 1");

			let base = Header {
				digest: Default::default(),
				extrinsics_root: Default::default(),
				number: start,
				state_root: Default::default(),
				parent_hash: Default::default(),
			};

			let base_hash = base.hash();

			let mut chain = TestChain {
				start_number: start,
				headers: vec![base],
				numbers: vec![(base_hash, start)].into_iter().collect(),
			};

			for _ in 1..len {
				chain.grow()
			}

			chain
		}

		fn grow(&mut self) {
			let next = {
				let last = self.headers.last().unwrap();
				Header {
					digest: Default::default(),
					extrinsics_root: Default::default(),
					number: last.number + 1,
					state_root: Default::default(),
					parent_hash: last.hash(),
				}
			};

			self.numbers.insert(next.hash(), next.number);
			self.headers.push(next);
		}

		fn header_by_number(&self, number: BlockNumber) -> Option<&Header> {
			if number < self.start_number {
				None
			} else {
				self.headers.get((number - self.start_number) as usize)
			}
		}

		fn header_by_hash(&self, hash: &Hash) -> Option<&Header> {
			self.numbers.get(hash).and_then(|n| self.header_by_number(*n))
		}

		fn hash_by_number(&self, number: BlockNumber) -> Option<Hash> {
			self.header_by_number(number).map(|h| h.hash())
		}

		fn ancestry(&self, hash: &Hash, k: BlockNumber) -> Vec<Hash> {
			let n = match self.numbers.get(hash) {
				None => return Vec::new(),
				Some(&n) => n,
			};

			(0..k)
				.map(|i| i + 1)
				.filter_map(|i| self.header_by_number(n - i))
				.map(|h| h.hash())
				.collect()
		}
	}

	struct MockAssignmentCriteria;

	impl AssignmentCriteria for MockAssignmentCriteria {
		fn compute_assignments(
			&self,
			_keystore: &LocalKeystore,
			_relay_vrf_story: polkadot_node_primitives::approval::RelayVRFStory,
			_config: &criteria::Config,
			_leaving_cores: Vec<(polkadot_primitives::v1::CoreIndex, polkadot_primitives::v1::GroupIndex)>,
		) -> HashMap<polkadot_primitives::v1::CoreIndex, criteria::OurAssignment> {
			HashMap::new()
		}

		fn check_assignment_cert(
			&self,
			_claimed_core_index: polkadot_primitives::v1::CoreIndex,
			_validator_index: polkadot_primitives::v1::ValidatorIndex,
			_config: &criteria::Config,
			_relay_vrf_story: polkadot_node_primitives::approval::RelayVRFStory,
			_assignment: &polkadot_node_primitives::approval::AssignmentCert,
			_backing_group: polkadot_primitives::v1::GroupIndex,
		) -> Result<polkadot_node_primitives::approval::DelayTranche, criteria::InvalidAssignment> {
			Ok(0)
		}
	}

	// used for generating assignments where the validity of the VRF doesn't matter.
	fn garbage_vrf() -> (VRFOutput, VRFProof) {
		let key = Sr25519Keyring::Alice.pair();
		let key: &schnorrkel::Keypair = key.as_ref();

		let (o, p, _) = key.vrf_sign(Transcript::new(b"test-garbage"));
		(VRFOutput(o.to_output()), VRFProof(p))
	}

	#[test]
	fn determine_new_blocks_back_to_finalized() {
		let pool = TaskExecutor::new();
		let (mut ctx, mut handle) = make_subsystem_context::<(), _>(pool.clone());

		let db = TestDB::default();

		let chain = TestChain::new(10, 9);

		let head = chain.header_by_number(18).unwrap().clone();
		let head_hash = head.hash();
		let finalized_number = 12;

		// Finalized block should be omitted. The head provided to `determine_new_blocks`
		// should be included.
		let expected_ancestry = (13..=18)
			.map(|n| chain.header_by_number(n).map(|h| (h.hash(), h.clone())).unwrap())
			.rev()
			.collect::<Vec<_>>();

		let test_fut = Box::pin(async move {
			let ancestry = determine_new_blocks(
				&mut ctx,
				&db,
				head_hash,
				&head,
				finalized_number,
			).await.unwrap();

			assert_eq!(
				ancestry,
				expected_ancestry,
			);
		});

		let aux_fut = Box::pin(async move {
			assert_matches!(
				handle.recv().await,
				AllMessages::ChainApi(ChainApiMessage::Ancestors {
					hash: h,
					k,
					response_channel: tx,
				}) => {
					assert_eq!(h, head_hash);
					assert_eq!(k, 4);
					let _ = tx.send(Ok(chain.ancestry(&h, k as _)));
				}
			);

			for _ in 0..4 {
				assert_matches!(
					handle.recv().await,
					AllMessages::ChainApi(ChainApiMessage::BlockHeader(h, tx)) => {
						let _ = tx.send(Ok(chain.header_by_hash(&h).map(|h| h.clone())));
					}
				);
			}

			assert_matches!(
				handle.recv().await,
				AllMessages::ChainApi(ChainApiMessage::Ancestors {
					hash: h,
					k,
					response_channel: tx,
				}) => {
					assert_eq!(h, chain.hash_by_number(14).unwrap());
					assert_eq!(k, 4);
					let _ = tx.send(Ok(chain.ancestry(&h, k as _)));
				}
			);

			for _ in 0..4 {
				assert_matches!(
					handle.recv().await,
					AllMessages::ChainApi(ChainApiMessage::BlockHeader(h, tx)) => {
						let _ = tx.send(Ok(chain.header_by_hash(&h).map(|h| h.clone())));
					}
				);
			}

		});

		futures::executor::block_on(futures::future::join(test_fut, aux_fut));
	}

	#[test]
	fn determine_new_blocks_back_to_known() {
		let pool = TaskExecutor::new();
		let (mut ctx, mut handle) = make_subsystem_context::<(), _>(pool.clone());

		let mut db = TestDB::default();

		let chain = TestChain::new(10, 9);

		let head = chain.header_by_number(18).unwrap().clone();
		let head_hash = head.hash();
		let finalized_number = 12;
		let known_number = 15;
		let known_hash = chain.hash_by_number(known_number).unwrap();

		db.block_entries.insert(
			known_hash,
			crate::approval_db::v1::BlockEntry {
				block_hash: known_hash,
				session: 1,
				slot: Slot::from(100),
				relay_vrf_story: Default::default(),
				candidates: Vec::new(),
				approved_bitfield: Default::default(),
				children: Vec::new(),
			}.into(),
		);

		// Known block should be omitted. The head provided to `determine_new_blocks`
		// should be included.
		let expected_ancestry = (16..=18)
			.map(|n| chain.header_by_number(n).map(|h| (h.hash(), h.clone())).unwrap())
			.rev()
			.collect::<Vec<_>>();

		let test_fut = Box::pin(async move {
			let ancestry = determine_new_blocks(
				&mut ctx,
				&db,
				head_hash,
				&head,
				finalized_number,
			).await.unwrap();

			assert_eq!(
				ancestry,
				expected_ancestry,
			);
		});

		let aux_fut = Box::pin(async move {
			assert_matches!(
				handle.recv().await,
				AllMessages::ChainApi(ChainApiMessage::Ancestors {
					hash: h,
					k,
					response_channel: tx,
				}) => {
					assert_eq!(h, head_hash);
					assert_eq!(k, 4);
					let _ = tx.send(Ok(chain.ancestry(&h, k as _)));
				}
			);

			for _ in 0u32..4 {
				assert_matches!(
					handle.recv().await,
					AllMessages::ChainApi(ChainApiMessage::BlockHeader(h, tx)) => {
						let _ = tx.send(Ok(chain.header_by_hash(&h).map(|h| h.clone())));
					}
				);
			}
		});

		futures::executor::block_on(futures::future::join(test_fut, aux_fut));
	}

	#[test]
	fn determine_new_blocks_already_known_is_empty() {
		let pool = TaskExecutor::new();
		let (mut ctx, _handle) = make_subsystem_context::<(), _>(pool.clone());

		let mut db = TestDB::default();

		let chain = TestChain::new(10, 9);

		let head = chain.header_by_number(18).unwrap().clone();
		let head_hash = head.hash();
		let finalized_number = 0;

		db.block_entries.insert(
			head_hash,
			crate::approval_db::v1::BlockEntry {
				block_hash: head_hash,
				session: 1,
				slot: Slot::from(100),
				relay_vrf_story: Default::default(),
				candidates: Vec::new(),
				approved_bitfield: Default::default(),
				children: Vec::new(),
			}.into(),
		);

		// Known block should be omitted.
		let expected_ancestry = Vec::new();

		let test_fut = Box::pin(async move {
			let ancestry = determine_new_blocks(
				&mut ctx,
				&db,
				head_hash,
				&head,
				finalized_number,
			).await.unwrap();

			assert_eq!(
				ancestry,
				expected_ancestry,
			);
		});

		futures::executor::block_on(test_fut);
	}

	#[test]
	fn determine_new_blocks_parent_known_is_fast() {
		let pool = TaskExecutor::new();
		let (mut ctx, _handle) = make_subsystem_context::<(), _>(pool.clone());

		let mut db = TestDB::default();

		let chain = TestChain::new(10, 9);

		let head = chain.header_by_number(18).unwrap().clone();
		let head_hash = head.hash();
		let finalized_number = 0;
		let parent_hash = chain.hash_by_number(17).unwrap();

		db.block_entries.insert(
			parent_hash,
			crate::approval_db::v1::BlockEntry {
				block_hash: parent_hash,
				session: 1,
				slot: Slot::from(100),
				relay_vrf_story: Default::default(),
				candidates: Vec::new(),
				approved_bitfield: Default::default(),
				children: Vec::new(),
			}.into(),
		);

		// New block should be the only new one.
		let expected_ancestry = vec![(head_hash, head.clone())];

		let test_fut = Box::pin(async move {
			let ancestry = determine_new_blocks(
				&mut ctx,
				&db,
				head_hash,
				&head,
				finalized_number,
			).await.unwrap();

			assert_eq!(
				ancestry,
				expected_ancestry,
			);
		});

		futures::executor::block_on(test_fut);
	}

	#[test]
	fn determine_new_block_before_finality_is_empty() {
		let pool = TaskExecutor::new();
		let (mut ctx, _handle) = make_subsystem_context::<(), _>(pool.clone());

		let chain = TestChain::new(10, 9);

		let head = chain.header_by_number(18).unwrap().clone();
		let head_hash = head.hash();
		let parent_hash = chain.hash_by_number(17).unwrap();
		let mut db = TestDB::default();

		db.block_entries.insert(
			parent_hash,
			crate::approval_db::v1::BlockEntry {
				block_hash: parent_hash,
				session: 1,
				slot: Slot::from(100),
				relay_vrf_story: Default::default(),
				candidates: Vec::new(),
				approved_bitfield: Default::default(),
				children: Vec::new(),
			}.into(),
		);

		let test_fut = Box::pin(async move {
			let after_finality = determine_new_blocks(
				&mut ctx,
				&db,
				head_hash,
				&head,
				17,
			).await.unwrap();

			let at_finality = determine_new_blocks(
				&mut ctx,
				&db,
				head_hash,
				&head,
				18,
			).await.unwrap();

			let before_finality = determine_new_blocks(
				&mut ctx,
				&db,
				head_hash,
				&head,
				19,
			).await.unwrap();

			assert_eq!(
				after_finality,
				vec![(head_hash, head.clone())],
			);

			assert_eq!(
				at_finality,
				Vec::new(),
			);

			assert_eq!(
				before_finality,
				Vec::new(),
			);
		});

		futures::executor::block_on(test_fut);
	}

	fn dummy_session_info(index: SessionIndex) -> SessionInfo {
		SessionInfo {
			validators: Vec::new(),
			discovery_keys: Vec::new(),
			assignment_keys: Vec::new(),
			validator_groups: Vec::new(),
			n_cores: index as _,
			zeroth_delay_tranche_width: index as _,
			relay_vrf_modulo_samples: index as _,
			n_delay_tranches: index as _,
			no_show_slots: index as _,
			needed_approvals: index as _,
		}
	}


	#[test]
	fn imported_block_info_is_good() {
		let pool = TaskExecutor::new();
		let (mut ctx, mut handle) = make_subsystem_context::<(), _>(pool.clone());

		let session = 5;
		let session_info = dummy_session_info(session);

		let slot = Slot::from(10);

		let header = Header {
			digest: {
				let mut d = Digest::default();
				let (vrf_output, vrf_proof) = garbage_vrf();
				d.push(DigestItem::babe_pre_digest(PreDigest::SecondaryVRF(
					SecondaryVRFPreDigest {
						authority_index: 0,
						slot,
						vrf_output,
						vrf_proof,
					}
				)));

				d
			},
			extrinsics_root: Default::default(),
			number: 5,
			state_root: Default::default(),
			parent_hash: Default::default(),
		};

		let hash = header.hash();
		let make_candidate = |para_id| {
			let mut r = CandidateReceipt::default();
			r.descriptor.para_id = para_id;
			r.descriptor.relay_parent = hash;
			r
		};
		let candidates = vec![
			(make_candidate(1.into()), CoreIndex(0), GroupIndex(2)),
			(make_candidate(2.into()), CoreIndex(1), GroupIndex(3)),
		];


		let inclusion_events = candidates.iter().cloned()
			.map(|(r, c, g)| CandidateEvent::CandidateIncluded(r, Vec::new().into(), c, g))
			.collect::<Vec<_>>();

		let test_fut = {
			let included_candidates = candidates.iter()
				.map(|(r, c, g)| (r.hash(), r.clone(), *c, *g))
				.collect::<Vec<_>>();

			let session_window = {
				let mut window = RollingSessionWindow::default();

				window.earliest_session = Some(session);
				window.session_info.push(session_info);

				window
			};

			let header = header.clone();
			Box::pin(async move {
				let env = ImportedBlockInfoEnv {
					session_window: &session_window,
					assignment_criteria: &MockAssignmentCriteria,
					keystore: &LocalKeystore::in_memory(),
				};

				let info = imported_block_info(
					&mut ctx,
					env,
					hash,
					&header,
				).await.unwrap().unwrap();

				assert_eq!(info.included_candidates, included_candidates);
				assert_eq!(info.session_index, session);
				assert!(info.assignments.is_empty());
				assert_eq!(info.n_validators, 0);
				assert_eq!(info.slot, slot);
			})
		};

		let aux_fut = Box::pin(async move {
			assert_matches!(
				handle.recv().await,
				AllMessages::RuntimeApi(RuntimeApiMessage::Request(
					h,
					RuntimeApiRequest::CandidateEvents(c_tx),
				)) => {
					assert_eq!(h, hash);
					let _ = c_tx.send(Ok(inclusion_events));
				}
			);

			assert_matches!(
				handle.recv().await,
				AllMessages::RuntimeApi(RuntimeApiMessage::Request(
					h,
					RuntimeApiRequest::SessionIndexForChild(c_tx),
				)) => {
					assert_eq!(h, header.parent_hash);
					let _ = c_tx.send(Ok(session));
				}
			);

			assert_matches!(
				handle.recv().await,
				AllMessages::RuntimeApi(RuntimeApiMessage::Request(
					h,
					RuntimeApiRequest::CurrentBabeEpoch(c_tx),
				)) => {
					assert_eq!(h, hash);
					let _ = c_tx.send(Ok(BabeEpoch {
						epoch_index: session as _,
						start_slot: Slot::from(0),
						duration: 200,
						authorities: vec![(Sr25519Keyring::Alice.public().into(), 1)],
						randomness: [0u8; 32],
						config: BabeEpochConfiguration {
							c: (1, 4),
							allowed_slots: AllowedSlots::PrimarySlots,
						},
					}));
				}
			);
		});

		futures::executor::block_on(futures::future::join(test_fut, aux_fut));
	}

	#[test]
	fn imported_block_info_fails_if_no_babe_vrf() {
		let pool = TaskExecutor::new();
		let (mut ctx, mut handle) = make_subsystem_context::<(), _>(pool.clone());

		let session = 5;
		let session_info = dummy_session_info(session);

		let header = Header {
			digest: Digest::default(),
			extrinsics_root: Default::default(),
			number: 5,
			state_root: Default::default(),
			parent_hash: Default::default(),
		};

		let hash = header.hash();
		let make_candidate = |para_id| {
			let mut r = CandidateReceipt::default();
			r.descriptor.para_id = para_id;
			r.descriptor.relay_parent = hash;
			r
		};
		let candidates = vec![
			(make_candidate(1.into()), CoreIndex(0), GroupIndex(2)),
			(make_candidate(2.into()), CoreIndex(1), GroupIndex(3)),
		];

		let inclusion_events = candidates.iter().cloned()
			.map(|(r, c, g)| CandidateEvent::CandidateIncluded(r, Vec::new().into(), c, g))
			.collect::<Vec<_>>();

		let test_fut = {
			let session_window = {
				let mut window = RollingSessionWindow::default();

				window.earliest_session = Some(session);
				window.session_info.push(session_info);

				window
			};

			let header = header.clone();
			Box::pin(async move {
				let env = ImportedBlockInfoEnv {
					session_window: &session_window,
					assignment_criteria: &MockAssignmentCriteria,
					keystore: &LocalKeystore::in_memory(),
				};

				let info = imported_block_info(
					&mut ctx,
					env,
					hash,
					&header,
				).await.unwrap();

				assert!(info.is_none());
			})
		};

		let aux_fut = Box::pin(async move {
			assert_matches!(
				handle.recv().await,
				AllMessages::RuntimeApi(RuntimeApiMessage::Request(
					h,
					RuntimeApiRequest::CandidateEvents(c_tx),
				)) => {
					assert_eq!(h, hash);
					let _ = c_tx.send(Ok(inclusion_events));
				}
			);

			assert_matches!(
				handle.recv().await,
				AllMessages::RuntimeApi(RuntimeApiMessage::Request(
					h,
					RuntimeApiRequest::SessionIndexForChild(c_tx),
				)) => {
					assert_eq!(h, header.parent_hash);
					let _ = c_tx.send(Ok(session));
				}
			);

			assert_matches!(
				handle.recv().await,
				AllMessages::RuntimeApi(RuntimeApiMessage::Request(
					h,
					RuntimeApiRequest::CurrentBabeEpoch(c_tx),
				)) => {
					assert_eq!(h, hash);
					let _ = c_tx.send(Ok(BabeEpoch {
						epoch_index: session as _,
						start_slot: Slot::from(0),
						duration: 200,
						authorities: vec![(Sr25519Keyring::Alice.public().into(), 1)],
						randomness: [0u8; 32],
						config: BabeEpochConfiguration {
							c: (1, 4),
							allowed_slots: AllowedSlots::PrimarySlots,
						},
					}));
				}
			);
		});

		futures::executor::block_on(futures::future::join(test_fut, aux_fut));
	}

	#[test]
	fn imported_block_info_fails_if_unknown_session() {
		let pool = TaskExecutor::new();
		let (mut ctx, mut handle) = make_subsystem_context::<(), _>(pool.clone());

		let session = 5;

		let header = Header {
			digest: Digest::default(),
			extrinsics_root: Default::default(),
			number: 5,
			state_root: Default::default(),
			parent_hash: Default::default(),
		};

		let hash = header.hash();
		let make_candidate = |para_id| {
			let mut r = CandidateReceipt::default();
			r.descriptor.para_id = para_id;
			r.descriptor.relay_parent = hash;
			r
		};
		let candidates = vec![
			(make_candidate(1.into()), CoreIndex(0), GroupIndex(2)),
			(make_candidate(2.into()), CoreIndex(1), GroupIndex(3)),
		];

		let inclusion_events = candidates.iter().cloned()
			.map(|(r, c, g)| CandidateEvent::CandidateIncluded(r, Vec::new().into(), c, g))
			.collect::<Vec<_>>();

		let test_fut = {
			let session_window = RollingSessionWindow::default();

			let header = header.clone();
			Box::pin(async move {
				let env = ImportedBlockInfoEnv {
					session_window: &session_window,
					assignment_criteria: &MockAssignmentCriteria,
					keystore: &LocalKeystore::in_memory(),
				};

				let info = imported_block_info(
					&mut ctx,
					env,
					hash,
					&header,
				).await.unwrap();

				assert!(info.is_none());
			})
		};

		let aux_fut = Box::pin(async move {
			assert_matches!(
				handle.recv().await,
				AllMessages::RuntimeApi(RuntimeApiMessage::Request(
					h,
					RuntimeApiRequest::CandidateEvents(c_tx),
				)) => {
					assert_eq!(h, hash);
					let _ = c_tx.send(Ok(inclusion_events));
				}
			);

			assert_matches!(
				handle.recv().await,
				AllMessages::RuntimeApi(RuntimeApiMessage::Request(
					h,
					RuntimeApiRequest::SessionIndexForChild(c_tx),
				)) => {
					assert_eq!(h, header.parent_hash);
					let _ = c_tx.send(Ok(session));
				}
			);
		});

		futures::executor::block_on(futures::future::join(test_fut, aux_fut));
	}

	#[test]
	fn insta_approval_works() {
		let pool = TaskExecutor::new();
		let (mut ctx, mut handle) = make_subsystem_context::<(), _>(pool.clone());

		let session = 5;
		let irrelevant = 666;
		let session_info = SessionInfo {
			validators: vec![Sr25519Keyring::Alice.public().into(); 6],
			discovery_keys: Vec::new(),
			assignment_keys: Vec::new(),
			validator_groups: vec![vec![ValidatorIndex(0); 5], vec![ValidatorIndex(0); 2]],
			n_cores: 6,
			needed_approvals: 2,
			zeroth_delay_tranche_width: irrelevant,
			relay_vrf_modulo_samples: irrelevant,
			n_delay_tranches: irrelevant,
			no_show_slots: irrelevant,
		};

		let slot = Slot::from(10);

		let chain = TestChain::new(4, 1);
		let parent_hash = chain.header_by_number(4).unwrap().hash();

		let header = Header {
			digest: {
				let mut d = Digest::default();
				let (vrf_output, vrf_proof) = garbage_vrf();
				d.push(DigestItem::babe_pre_digest(PreDigest::SecondaryVRF(
					SecondaryVRFPreDigest {
						authority_index: 0,
						slot,
						vrf_output,
						vrf_proof,
					}
				)));

				d
			},
			extrinsics_root: Default::default(),
			number: 5,
			state_root: Default::default(),
			parent_hash,
		};

		let hash = header.hash();
		let make_candidate = |para_id| {
			let mut r = CandidateReceipt::default();
			r.descriptor.para_id = para_id;
			r.descriptor.relay_parent = hash;
			r
		};
		let candidates = vec![
			(make_candidate(1.into()), CoreIndex(0), GroupIndex(0)),
			(make_candidate(2.into()), CoreIndex(1), GroupIndex(1)),
		];
		let inclusion_events = candidates.iter().cloned()
			.map(|(r, c, g)| CandidateEvent::CandidateIncluded(r, Vec::new().into(), c, g))
			.collect::<Vec<_>>();

		let mut state = single_session_state(session, session_info);
		state.db.block_entries.insert(
			parent_hash.clone(),
			crate::approval_db::v1::BlockEntry {
				block_hash: parent_hash.clone(),
				session,
				slot,
				relay_vrf_story: Default::default(),
				candidates: Vec::new(),
				approved_bitfield: Default::default(),
				children: Vec::new(),
			}.into(),
		);

		let db_writer = kvdb_memorydb::create(1);

		let test_fut = {
			Box::pin(async move {
				let result = handle_new_head(
					&mut ctx,
					&mut state,
					&db_writer,
					hash,
					&Some(1),
				).await.unwrap();

				assert_eq!(result.len(), 1);
				let candidates = &result[0].imported_candidates;
				assert_eq!(candidates.len(), 2);
				assert_eq!(candidates[0].1.approvals().len(), 6);
				assert_eq!(candidates[1].1.approvals().len(), 6);
				// the first candidate should be insta-approved
				// the second should not
				let entry: BlockEntry = crate::approval_db::v1::load_block_entry(&db_writer, &hash)
					.unwrap()
					.unwrap()
					.into();
				assert!(entry.is_candidate_approved(&candidates[0].0));
				assert!(!entry.is_candidate_approved(&candidates[1].0));
			})
		};

		let aux_fut = Box::pin(async move {
			assert_matches!(
				handle.recv().await,
				AllMessages::ChainApi(ChainApiMessage::BlockHeader(
					h,
					tx,
				)) => {
					assert_eq!(h, hash);
					let _ = tx.send(Ok(Some(header.clone())));
				}
			);

			assert_matches!(
				handle.recv().await,
				AllMessages::RuntimeApi(RuntimeApiMessage::Request(
					h,
					RuntimeApiRequest::SessionIndexForChild(c_tx),
				)) => {
					assert_eq!(h, parent_hash.clone());
					let _ = c_tx.send(Ok(session));
				}
			);

			// determine_new_blocks exits early as the parent_hash is in the DB

			assert_matches!(
				handle.recv().await,
				AllMessages::RuntimeApi(RuntimeApiMessage::Request(
					h,
					RuntimeApiRequest::CandidateEvents(c_tx),
				)) => {
					assert_eq!(h, hash.clone());
					let _ = c_tx.send(Ok(inclusion_events));
				}
			);

			assert_matches!(
				handle.recv().await,
				AllMessages::RuntimeApi(RuntimeApiMessage::Request(
					h,
					RuntimeApiRequest::SessionIndexForChild(c_tx),
				)) => {
					assert_eq!(h, parent_hash.clone());
					let _ = c_tx.send(Ok(session));
				}
			);

			assert_matches!(
				handle.recv().await,
				AllMessages::RuntimeApi(RuntimeApiMessage::Request(
					h,
					RuntimeApiRequest::CurrentBabeEpoch(c_tx),
				)) => {
					assert_eq!(h, hash);
					let _ = c_tx.send(Ok(BabeEpoch {
						epoch_index: session as _,
						start_slot: Slot::from(0),
						duration: 200,
						authorities: vec![(Sr25519Keyring::Alice.public().into(), 1)],
						randomness: [0u8; 32],
						config: BabeEpochConfiguration {
							c: (1, 4),
							allowed_slots: AllowedSlots::PrimarySlots,
						},
					}));
				}
			);

			assert_matches!(
				handle.recv().await,
				AllMessages::ApprovalDistribution(ApprovalDistributionMessage::NewBlocks(
					approval_meta
				)) => {
					assert_eq!(approval_meta.len(), 1);
				}
			);
		});

		futures::executor::block_on(futures::future::join(test_fut, aux_fut));
	}

	fn cache_session_info_test(
		expected_start_session: SessionIndex,
		session: SessionIndex,
		mut window: RollingSessionWindow,
		expect_requests_from: SessionIndex,
	) {
		let header = Header {
			digest: Digest::default(),
			extrinsics_root: Default::default(),
			number: 5,
			state_root: Default::default(),
			parent_hash: Default::default(),
		};

		let pool = TaskExecutor::new();
		let (mut ctx, mut handle) = make_subsystem_context::<(), _>(pool.clone());

		let hash = header.hash();

		let test_fut = {
			let header = header.clone();
			Box::pin(async move {
				cache_session_info_for_head(
					&mut ctx,
					&mut window,
					hash,
					&header,
				).await.unwrap();

				assert_eq!(window.earliest_session, Some(expected_start_session));
				assert_eq!(
					window.session_info,
					(expected_start_session..=session).map(dummy_session_info).collect::<Vec<_>>(),
				);
			})
		};

		let aux_fut = Box::pin(async move {
			assert_matches!(
				handle.recv().await,
				AllMessages::RuntimeApi(RuntimeApiMessage::Request(
					h,
					RuntimeApiRequest::SessionIndexForChild(s_tx),
				)) => {
					assert_eq!(h, header.parent_hash);
					let _ = s_tx.send(Ok(session));
				}
			);

			for i in expect_requests_from..=session {
				assert_matches!(
					handle.recv().await,
					AllMessages::RuntimeApi(RuntimeApiMessage::Request(
						h,
						RuntimeApiRequest::SessionInfo(j, s_tx),
					)) => {
						assert_eq!(h, hash);
						assert_eq!(i, j);
						let _ = s_tx.send(Ok(Some(dummy_session_info(i))));
					}
				);
			}
		});

		futures::executor::block_on(futures::future::join(test_fut, aux_fut));
	}

	#[test]
	fn cache_session_info_first_early() {
		cache_session_info_test(
			0,
			1,
			RollingSessionWindow::default(),
			0,
		);
	}

	#[test]
	fn cache_session_info_does_not_underflow() {
		let window = RollingSessionWindow {
			earliest_session: Some(1),
			session_info: vec![dummy_session_info(1)],
		};

		cache_session_info_test(
			1,
			2,
			window,
			2,
		);
	}

	#[test]
	fn cache_session_info_first_late() {
		cache_session_info_test(
			(100 as SessionIndex).saturating_sub(APPROVAL_SESSIONS - 1),
			100,
			RollingSessionWindow::default(),
			(100 as SessionIndex).saturating_sub(APPROVAL_SESSIONS - 1),
		);
	}

	#[test]
	fn cache_session_info_jump() {
		let window = RollingSessionWindow {
			earliest_session: Some(50),
			session_info: vec![dummy_session_info(50), dummy_session_info(51), dummy_session_info(52)],
		};

		cache_session_info_test(
			(100 as SessionIndex).saturating_sub(APPROVAL_SESSIONS - 1),
			100,
			window,
			(100 as SessionIndex).saturating_sub(APPROVAL_SESSIONS - 1),
		);
	}

	#[test]
	fn cache_session_info_roll_full() {
		let start = 99 - (APPROVAL_SESSIONS - 1);
		let window = RollingSessionWindow {
			earliest_session: Some(start),
			session_info: (start..=99).map(dummy_session_info).collect(),
		};

		cache_session_info_test(
			(100 as SessionIndex).saturating_sub(APPROVAL_SESSIONS - 1),
			100,
			window,
			100, // should only make one request.
		);
	}

	#[test]
	fn cache_session_info_roll_many_full() {
		let start = 97 - (APPROVAL_SESSIONS - 1);
		let window = RollingSessionWindow {
			earliest_session: Some(start),
			session_info: (start..=97).map(dummy_session_info).collect(),
		};

		cache_session_info_test(
			(100 as SessionIndex).saturating_sub(APPROVAL_SESSIONS - 1),
			100,
			window,
			98,
		);
	}

	#[test]
	fn cache_session_info_roll_early() {
		let start = 0;
		let window = RollingSessionWindow {
			earliest_session: Some(start),
			session_info: (0..=1).map(dummy_session_info).collect(),
		};

		cache_session_info_test(
			0,
			2,
			window,
			2, // should only make one request.
		);
	}

	#[test]
	fn cache_session_info_roll_many_early() {
		let start = 0;
		let window = RollingSessionWindow {
			earliest_session: Some(start),
			session_info: (0..=1).map(dummy_session_info).collect(),
		};

		cache_session_info_test(
			0,
			3,
			window,
			2,
		);
	}

	#[test]
	fn any_session_unavailable_for_caching_means_no_change() {
		let session: SessionIndex = 6;
		let start_session = session.saturating_sub(APPROVAL_SESSIONS - 1);

		let header = Header {
			digest: Digest::default(),
			extrinsics_root: Default::default(),
			number: 5,
			state_root: Default::default(),
			parent_hash: Default::default(),
		};

		let pool = TaskExecutor::new();
		let (mut ctx, mut handle) = make_subsystem_context::<(), _>(pool.clone());

		let mut window = RollingSessionWindow::default();
		let hash = header.hash();

		let test_fut = {
			let header = header.clone();
			Box::pin(async move {
				let res = cache_session_info_for_head(
					&mut ctx,
					&mut window,
					hash,
					&header,
				).await;

				assert_matches!(res, Err(SessionsUnavailable));
			})
		};

		let aux_fut = Box::pin(async move {
			assert_matches!(
				handle.recv().await,
				AllMessages::RuntimeApi(RuntimeApiMessage::Request(
					h,
					RuntimeApiRequest::SessionIndexForChild(s_tx),
				)) => {
					assert_eq!(h, header.parent_hash);
					let _ = s_tx.send(Ok(session));
				}
			);

			for i in start_session..=session {
				assert_matches!(
					handle.recv().await,
					AllMessages::RuntimeApi(RuntimeApiMessage::Request(
						h,
						RuntimeApiRequest::SessionInfo(j, s_tx),
					)) => {
						assert_eq!(h, hash);
						assert_eq!(i, j);

						let _ = s_tx.send(Ok(if i == session {
							None
						} else {
							Some(dummy_session_info(i))
						}));
					}
				);
			}
		});

		futures::executor::block_on(futures::future::join(test_fut, aux_fut));
	}

	#[test]
	fn request_session_info_for_genesis() {
		let session: SessionIndex = 0;

		let header = Header {
			digest: Digest::default(),
			extrinsics_root: Default::default(),
			number: 0,
			state_root: Default::default(),
			parent_hash: Default::default(),
		};

		let pool = TaskExecutor::new();
		let (mut ctx, mut handle) = make_subsystem_context::<(), _>(pool.clone());

		let mut window = RollingSessionWindow::default();
		let hash = header.hash();

		let test_fut = {
			let header = header.clone();
			Box::pin(async move {
				cache_session_info_for_head(
					&mut ctx,
					&mut window,
					hash,
					&header,
				).await.unwrap();

				assert_eq!(window.earliest_session, Some(session));
				assert_eq!(
					window.session_info,
					vec![dummy_session_info(session)],
				);
			})
		};

		let aux_fut = Box::pin(async move {
			assert_matches!(
				handle.recv().await,
				AllMessages::RuntimeApi(RuntimeApiMessage::Request(
					h,
					RuntimeApiRequest::SessionIndexForChild(s_tx),
				)) => {
					assert_eq!(h, hash);
					let _ = s_tx.send(Ok(session));
				}
			);

			assert_matches!(
				handle.recv().await,
				AllMessages::RuntimeApi(RuntimeApiMessage::Request(
					h,
					RuntimeApiRequest::SessionInfo(s, s_tx),
				)) => {
					assert_eq!(h, hash);
					assert_eq!(s, session);

					let _ = s_tx.send(Ok(Some(dummy_session_info(s))));
				}
			);
		});

		futures::executor::block_on(futures::future::join(test_fut, aux_fut));
	}
}<|MERGE_RESOLUTION|>--- conflicted
+++ resolved
@@ -612,17 +612,10 @@
 				},
 			};
 		}
-<<<<<<< HEAD
 
 		imported_blocks_and_info
 	};
 
-=======
-
-		imported_blocks_and_info
-	};
-
->>>>>>> 2bbeb01b
 	for (block_hash, block_header, imported_block_info) in imported_blocks_and_info {
 		let ImportedBlockInfo {
 			included_candidates,
