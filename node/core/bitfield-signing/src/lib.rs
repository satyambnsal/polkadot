// Copyright 2020 Parity Technologies (UK) Ltd.
// This file is part of Polkadot.

// Polkadot is free software: you can redistribute it and/or modify
// it under the terms of the GNU General Public License as published by
// the Free Software Foundation, either version 3 of the License, or
// (at your option) any later version.

// Polkadot is distributed in the hope that it will be useful,
// but WITHOUT ANY WARRANTY; without even the implied warranty of
// MERCHANTABILITY or FITNESS FOR A PARTICULAR PURPOSE.  See the
// GNU General Public License for more details.

// You should have received a copy of the GNU General Public License
// along with Polkadot.  If not, see <http://www.gnu.org/licenses/>.

//! The bitfield signing subsystem produces `SignedAvailabilityBitfield`s once per block.

#![deny(unused_crate_dependencies)]
#![warn(missing_docs)]
#![recursion_limit = "256"]

<<<<<<< HEAD
use futures::{channel::{mpsc, oneshot}, lock::Mutex, prelude::*, future, Future};
use sp_keystore::{Error as KeystoreError, SyncCryptoStorePtr};
=======
use futures::{
	channel::{mpsc, oneshot},
	future,
	lock::Mutex,
	prelude::*,
	Future,
};
>>>>>>> 28823045
use polkadot_node_subsystem::{
	errors::RuntimeApiError,
	jaeger,
	messages::{
		AvailabilityStoreMessage, BitfieldDistributionMessage, BitfieldSigningMessage,
		RuntimeApiMessage, RuntimeApiRequest,
	},
	PerLeafSpan, SubsystemSender,
};
use polkadot_node_subsystem_util::{
	self as util,
	metrics::{self, prometheus},
	JobSender, JobSubsystem, JobTrait, Validator,
};
use polkadot_primitives::v1::{AvailabilityBitfield, CoreState, Hash, ValidatorIndex};
use sp_keystore::{Error as KeystoreError, SyncCryptoStorePtr};
use std::{iter::FromIterator, pin::Pin, sync::Arc, time::Duration};
use wasm_timer::{Delay, Instant};

#[cfg(test)]
mod tests;

/// Delay between starting a bitfield signing job and its attempting to create a bitfield.
const JOB_DELAY: Duration = Duration::from_millis(1500);
const LOG_TARGET: &str = "parachain::bitfield-signing";

/// Each `BitfieldSigningJob` prepares a signed bitfield for a single relay parent.
pub struct BitfieldSigningJob;

/// Errors we may encounter in the course of executing the `BitfieldSigningSubsystem`.
#[derive(Debug, thiserror::Error)]
#[allow(missing_docs)]
pub enum Error {
	#[error(transparent)]
	Util(#[from] util::Error),

	#[error(transparent)]
	Io(#[from] std::io::Error),

	#[error(transparent)]
	Oneshot(#[from] oneshot::Canceled),

	#[error(transparent)]
	MpscSend(#[from] mpsc::SendError),

	#[error(transparent)]
	Runtime(#[from] RuntimeApiError),

	#[error("Keystore failed: {0:?}")]
	Keystore(KeystoreError),
}

/// If there is a candidate pending availability, query the Availability Store
/// for whether we have the availability chunk for our validator index.
async fn get_core_availability(
	core: &CoreState,
	validator_idx: ValidatorIndex,
	sender: &Mutex<&mut impl SubsystemSender>,
	span: &jaeger::Span,
) -> Result<bool, Error> {
	if let &CoreState::Occupied(ref core) = core {
		let _span = span.child("query-chunk-availability");

		let (tx, rx) = oneshot::channel();
		sender
			.lock()
			.await
			.send_message(
				AvailabilityStoreMessage::QueryChunkAvailability(
					core.candidate_hash,
					validator_idx,
					tx,
				)
				.into(),
			)
			.await;

		let res = rx.await.map_err(Into::into);

		tracing::trace!(
			target: LOG_TARGET,
			para_id = %core.para_id(),
			availability = ?res,
			?core.candidate_hash,
			"Candidate availability",
		);

		res
	} else {
		Ok(false)
	}
}

/// delegates to the v1 runtime API
async fn get_availability_cores(
	relay_parent: Hash,
	sender: &mut impl SubsystemSender,
) -> Result<Vec<CoreState>, Error> {
	let (tx, rx) = oneshot::channel();
	sender
		.send_message(
			RuntimeApiMessage::Request(relay_parent, RuntimeApiRequest::AvailabilityCores(tx))
				.into(),
		)
		.await;
	match rx.await {
		Ok(Ok(out)) => Ok(out),
		Ok(Err(runtime_err)) => Err(runtime_err.into()),
		Err(err) => Err(err.into()),
	}
}

/// - get the list of core states from the runtime
/// - for each core, concurrently determine chunk availability (see `get_core_availability`)
/// - return the bitfield if there were no errors at any point in this process
///   (otherwise, it's prone to false negatives)
async fn construct_availability_bitfield(
	relay_parent: Hash,
	span: &jaeger::Span,
	validator_idx: ValidatorIndex,
	sender: &mut impl SubsystemSender,
) -> Result<AvailabilityBitfield, Error> {
	// get the set of availability cores from the runtime
	let availability_cores = {
		let _span = span.child("get-availability-cores");
		get_availability_cores(relay_parent, sender).await?
	};

	// Wrap the sender in a Mutex to share it between the futures.
	//
	// We use a `Mutex` here to not `clone` the sender inside the future, because
	// cloning the sender will always increase the capacity of the channel by one.
	// (for the lifetime of the sender)
	let sender = Mutex::new(sender);

	// Handle all cores concurrently
	// `try_join_all` returns all results in the same order as the input futures.
	let results = future::try_join_all(
		availability_cores
			.iter()
			.map(|core| get_core_availability(core, validator_idx, &sender, span)),
	)
	.await?;

	tracing::debug!(
		target: LOG_TARGET,
		?relay_parent,
		"Signing Bitfield for {} cores: {:?}",
		availability_cores.len(),
		results,
	);

	Ok(AvailabilityBitfield(FromIterator::from_iter(results)))
}

#[derive(Clone)]
struct MetricsInner {
	bitfields_signed_total: prometheus::Counter<prometheus::U64>,
	run: prometheus::Histogram,
}

/// Bitfield signing metrics.
#[derive(Default, Clone)]
pub struct Metrics(Option<MetricsInner>);

impl Metrics {
	fn on_bitfield_signed(&self) {
		if let Some(metrics) = &self.0 {
			metrics.bitfields_signed_total.inc();
		}
	}

	/// Provide a timer for `prune_povs` which observes on drop.
	fn time_run(&self) -> Option<metrics::prometheus::prometheus::HistogramTimer> {
		self.0.as_ref().map(|metrics| metrics.run.start_timer())
	}
}

impl metrics::Metrics for Metrics {
	fn try_register(registry: &prometheus::Registry) -> Result<Self, prometheus::PrometheusError> {
		let metrics = MetricsInner {
			bitfields_signed_total: prometheus::register(
				prometheus::Counter::new(
					"parachain_bitfields_signed_total",
					"Number of bitfields signed.",
				)?,
				registry,
			)?,
			run: prometheus::register(
				prometheus::Histogram::with_opts(prometheus::HistogramOpts::new(
					"parachain_bitfield_signing_run",
					"Time spent within `bitfield_signing::run`",
				))?,
				registry,
			)?,
		};
		Ok(Metrics(Some(metrics)))
	}
}

impl JobTrait for BitfieldSigningJob {
	type ToJob = BitfieldSigningMessage;
	type Error = Error;
	type RunArgs = SyncCryptoStorePtr;
	type Metrics = Metrics;

	const NAME: &'static str = "BitfieldSigningJob";

	/// Run a job for the parent block indicated
	fn run<S: SubsystemSender>(
		relay_parent: Hash,
		span: Arc<jaeger::Span>,
		keystore: Self::RunArgs,
		metrics: Self::Metrics,
		_receiver: mpsc::Receiver<BitfieldSigningMessage>,
		mut sender: JobSender<S>,
	) -> Pin<Box<dyn Future<Output = Result<(), Self::Error>> + Send>> {
		let metrics = metrics.clone();
		async move {
			let span = PerLeafSpan::new(span, "bitfield-signing");
			let _span = span.child("delay");
			let wait_until = Instant::now() + JOB_DELAY;

			// now do all the work we can before we need to wait for the availability store
			// if we're not a validator, we can just succeed effortlessly
			let validator = match Validator::new(relay_parent, keystore.clone(), &mut sender).await
			{
				Ok(validator) => validator,
				Err(util::Error::NotAValidator) => return Ok(()),
				Err(err) => return Err(Error::Util(err)),
			};

			// wait a bit before doing anything else
			Delay::new_at(wait_until).await?;

			// this timer does not appear at the head of the function because we don't want to include
			// JOB_DELAY each time.
			let _timer = metrics.time_run();

			drop(_span);
			let span_availability = span.child("availability");

			let bitfield = match construct_availability_bitfield(
				relay_parent,
				&span_availability,
				validator.index(),
				sender.subsystem_sender(),
			)
			.await
			{
				Err(Error::Runtime(runtime_err)) => {
					// Don't take down the node on runtime API errors.
					tracing::warn!(target: LOG_TARGET, err = ?runtime_err, "Encountered a runtime API error");
					return Ok(())
				},
				Err(err) => return Err(err),
				Ok(bitfield) => bitfield,
			};

			drop(span_availability);
			let _span = span.child("signing");

			let signed_bitfield = match validator
				.sign(keystore.clone(), bitfield)
				.await
				.map_err(|e| Error::Keystore(e))?
			{
				Some(b) => b,
				None => {
					tracing::error!(
						target: LOG_TARGET,
						"Key was found at construction, but while signing it could not be found.",
					);
					return Ok(())
				},
			};

			metrics.on_bitfield_signed();

			drop(_span);
			let _span = span.child("gossip");

			sender
				.send_message(BitfieldDistributionMessage::DistributeBitfield(
					relay_parent,
					signed_bitfield,
				))
				.await;

			Ok(())
		}
		.boxed()
	}
}

/// `BitfieldSigningSubsystem` manages a number of bitfield signing jobs.
pub type BitfieldSigningSubsystem<Spawner> = JobSubsystem<BitfieldSigningJob, Spawner>;<|MERGE_RESOLUTION|>--- conflicted
+++ resolved
@@ -20,10 +20,6 @@
 #![warn(missing_docs)]
 #![recursion_limit = "256"]
 
-<<<<<<< HEAD
-use futures::{channel::{mpsc, oneshot}, lock::Mutex, prelude::*, future, Future};
-use sp_keystore::{Error as KeystoreError, SyncCryptoStorePtr};
-=======
 use futures::{
 	channel::{mpsc, oneshot},
 	future,
@@ -31,7 +27,6 @@
 	prelude::*,
 	Future,
 };
->>>>>>> 28823045
 use polkadot_node_subsystem::{
 	errors::RuntimeApiError,
 	jaeger,
@@ -285,8 +280,8 @@
 				Err(Error::Runtime(runtime_err)) => {
 					// Don't take down the node on runtime API errors.
 					tracing::warn!(target: LOG_TARGET, err = ?runtime_err, "Encountered a runtime API error");
-					return Ok(())
-				},
+					return Ok(());
+				}
 				Err(err) => return Err(err),
 				Ok(bitfield) => bitfield,
 			};
@@ -305,8 +300,8 @@
 						target: LOG_TARGET,
 						"Key was found at construction, but while signing it could not be found.",
 					);
-					return Ok(())
-				},
+					return Ok(());
+				}
 			};
 
 			metrics.on_bitfield_signed();
