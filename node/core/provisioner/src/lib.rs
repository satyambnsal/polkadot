--- conflicted
+++ resolved
@@ -245,13 +245,8 @@
 				self.signed_bitfields.push(signed_bitfield)
 			}
 			ProvisionableData::BackedCandidate(backed_candidate) => {
-<<<<<<< HEAD
-				let mut span = span.child("provisionable-backed");
-				span.add_para_id(backed_candidate.descriptor().para_id);
-=======
 				let _span = span.child("provisionable-backed")
 					.with_para_id(backed_candidate.descriptor().para_id);
->>>>>>> 2bbeb01b
 				self.backed_candidates.push(backed_candidate)
 			}
 			_ => {}
