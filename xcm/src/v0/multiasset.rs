--- conflicted
+++ resolved
@@ -183,13 +183,7 @@
 	}
 }
 
-<<<<<<< HEAD
-/// A vec of MultiAssets. There may be no duplicate fungible items in here and when decoding, they must be sorted.
-=======
-
-
 /// A `Vec` of `MultiAsset`s. There may be no duplicate fungible items in here and when decoding, they must be sorted.
->>>>>>> 3e93d54d
 #[derive(Clone, Eq, PartialEq, Ord, PartialOrd, Debug, Encode)]
 pub struct MultiAssets(Vec<MultiAsset>);
 
