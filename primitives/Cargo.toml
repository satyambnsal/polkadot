[package]
name = "polkadot-primitives"
version = "0.8.29"
authors = ["Parity Technologies <admin@parity.io>"]
edition = "2018"

[dependencies]
<<<<<<< HEAD
serde = { version = "1.0.120", optional = true, features = ["derive"] }
parity-scale-codec = { version = "1.3.6", default-features = false, features = ["bit-vec", "derive"] }
primitives = { package = "sp-core", git = "https://github.com/paritytech/substrate", branch = "polkadot-v0.8.28", default-features = false }
inherents = { package = "sp-inherents", git = "https://github.com/paritytech/substrate", branch = "polkadot-v0.8.28", default-features = false }
application-crypto = { package = "sp-application-crypto", git = "https://github.com/paritytech/substrate", branch = "polkadot-v0.8.28", default-features = false }
sp-keystore = { git = "https://github.com/paritytech/substrate", branch = "polkadot-v0.8.28", optional = true }
sp-api = { git = "https://github.com/paritytech/substrate", branch = "polkadot-v0.8.28", default-features = false }
sp-version = { git = "https://github.com/paritytech/substrate", branch = "polkadot-v0.8.28", default-features = false }
sp-std = { package = "sp-std", git = "https://github.com/paritytech/substrate", branch = "polkadot-v0.8.28", default-features = false }
sp-io = { git = "https://github.com/paritytech/substrate", branch = "polkadot-v0.8.28", default-features = false }
sp-staking = { git = "https://github.com/paritytech/substrate", branch = "polkadot-v0.8.28", default-features = false }
sp-arithmetic = { git = "https://github.com/paritytech/substrate", branch = "polkadot-v0.8.28", default-features = false }
sp-authority-discovery = { git = "https://github.com/paritytech/substrate", branch = "polkadot-v0.8.28", default-features = false }
runtime_primitives = { package = "sp-runtime", git = "https://github.com/paritytech/substrate", branch = "polkadot-v0.8.28", default-features = false }
polkadot-parachain = { path = "../parachain", default-features = false }
polkadot-core-primitives = { path = "../core-primitives", default-features = false }
trie = { package = "sp-trie", git = "https://github.com/paritytech/substrate", branch = "polkadot-v0.8.28", default-features = false }
bitvec = { version = "0.17.4", default-features = false, features = ["alloc"] }
frame-system = { git = "https://github.com/paritytech/substrate", branch = "polkadot-v0.8.28", default-features = false }
=======
serde = { version = "1.0.123", optional = true, features = ["derive"] }
parity-scale-codec = { version = "2.0.0", default-features = false, features = ["bit-vec", "derive"] }
primitives = { package = "sp-core", git = "https://github.com/paritytech/substrate", branch = "polkadot-v0.8.29", default-features = false }
inherents = { package = "sp-inherents", git = "https://github.com/paritytech/substrate", branch = "polkadot-v0.8.29", default-features = false }
application-crypto = { package = "sp-application-crypto", git = "https://github.com/paritytech/substrate", branch = "polkadot-v0.8.29", default-features = false }
sp-keystore = { git = "https://github.com/paritytech/substrate", branch = "polkadot-v0.8.29", optional = true }
sp-api = { git = "https://github.com/paritytech/substrate", branch = "polkadot-v0.8.29", default-features = false }
sp-version = { git = "https://github.com/paritytech/substrate", branch = "polkadot-v0.8.29", default-features = false }
sp-std = { package = "sp-std", git = "https://github.com/paritytech/substrate", branch = "polkadot-v0.8.29", default-features = false }
sp-io = { git = "https://github.com/paritytech/substrate", branch = "polkadot-v0.8.29", default-features = false }
sp-staking = { git = "https://github.com/paritytech/substrate", branch = "polkadot-v0.8.29", default-features = false }
sp-arithmetic = { git = "https://github.com/paritytech/substrate", branch = "polkadot-v0.8.29", default-features = false }
sp-authority-discovery = { git = "https://github.com/paritytech/substrate", branch = "polkadot-v0.8.29", default-features = false }
runtime_primitives = { package = "sp-runtime", git = "https://github.com/paritytech/substrate", branch = "polkadot-v0.8.29", default-features = false }
polkadot-parachain = { path = "../parachain", default-features = false }
polkadot-core-primitives = { path = "../core-primitives", default-features = false }
trie = { package = "sp-trie", git = "https://github.com/paritytech/substrate", branch = "polkadot-v0.8.29", default-features = false }
bitvec = { version = "0.20.1", default-features = false, features = ["alloc"] }
frame-system = { git = "https://github.com/paritytech/substrate", branch = "polkadot-v0.8.29", default-features = false }
>>>>>>> 2494dec2
hex-literal = "0.3.1"
parity-util-mem = { version = "0.9.0", default-features = false, optional = true }

[dev-dependencies]
<<<<<<< HEAD
sp-serializer = { git = "https://github.com/paritytech/substrate", branch = "polkadot-v0.8.28" }
=======
sp-serializer = { git = "https://github.com/paritytech/substrate", branch = "polkadot-v0.8.29" }
>>>>>>> 2494dec2
pretty_assertions = "0.6.1"

[features]
default = ["std"]
std = [
	"application-crypto/std",
	"parity-scale-codec/std",
	"primitives/std",
	"inherents/std",
	"trie/std",
	"sp-api/std",
	"sp-authority-discovery/std",
	"sp-keystore",
	"sp-std/std",
	"sp-io/std",
	"sp-version/std",
	"sp-staking/std",
	"sp-arithmetic/std",
	"runtime_primitives/std",
	"serde",
	"parity-util-mem",
	"polkadot-parachain/std",
	"polkadot-core-primitives/std",
	"bitvec/std",
	"frame-system/std",
]<|MERGE_RESOLUTION|>--- conflicted
+++ resolved
@@ -5,27 +5,6 @@
 edition = "2018"
 
 [dependencies]
-<<<<<<< HEAD
-serde = { version = "1.0.120", optional = true, features = ["derive"] }
-parity-scale-codec = { version = "1.3.6", default-features = false, features = ["bit-vec", "derive"] }
-primitives = { package = "sp-core", git = "https://github.com/paritytech/substrate", branch = "polkadot-v0.8.28", default-features = false }
-inherents = { package = "sp-inherents", git = "https://github.com/paritytech/substrate", branch = "polkadot-v0.8.28", default-features = false }
-application-crypto = { package = "sp-application-crypto", git = "https://github.com/paritytech/substrate", branch = "polkadot-v0.8.28", default-features = false }
-sp-keystore = { git = "https://github.com/paritytech/substrate", branch = "polkadot-v0.8.28", optional = true }
-sp-api = { git = "https://github.com/paritytech/substrate", branch = "polkadot-v0.8.28", default-features = false }
-sp-version = { git = "https://github.com/paritytech/substrate", branch = "polkadot-v0.8.28", default-features = false }
-sp-std = { package = "sp-std", git = "https://github.com/paritytech/substrate", branch = "polkadot-v0.8.28", default-features = false }
-sp-io = { git = "https://github.com/paritytech/substrate", branch = "polkadot-v0.8.28", default-features = false }
-sp-staking = { git = "https://github.com/paritytech/substrate", branch = "polkadot-v0.8.28", default-features = false }
-sp-arithmetic = { git = "https://github.com/paritytech/substrate", branch = "polkadot-v0.8.28", default-features = false }
-sp-authority-discovery = { git = "https://github.com/paritytech/substrate", branch = "polkadot-v0.8.28", default-features = false }
-runtime_primitives = { package = "sp-runtime", git = "https://github.com/paritytech/substrate", branch = "polkadot-v0.8.28", default-features = false }
-polkadot-parachain = { path = "../parachain", default-features = false }
-polkadot-core-primitives = { path = "../core-primitives", default-features = false }
-trie = { package = "sp-trie", git = "https://github.com/paritytech/substrate", branch = "polkadot-v0.8.28", default-features = false }
-bitvec = { version = "0.17.4", default-features = false, features = ["alloc"] }
-frame-system = { git = "https://github.com/paritytech/substrate", branch = "polkadot-v0.8.28", default-features = false }
-=======
 serde = { version = "1.0.123", optional = true, features = ["derive"] }
 parity-scale-codec = { version = "2.0.0", default-features = false, features = ["bit-vec", "derive"] }
 primitives = { package = "sp-core", git = "https://github.com/paritytech/substrate", branch = "polkadot-v0.8.29", default-features = false }
@@ -45,16 +24,11 @@
 trie = { package = "sp-trie", git = "https://github.com/paritytech/substrate", branch = "polkadot-v0.8.29", default-features = false }
 bitvec = { version = "0.20.1", default-features = false, features = ["alloc"] }
 frame-system = { git = "https://github.com/paritytech/substrate", branch = "polkadot-v0.8.29", default-features = false }
->>>>>>> 2494dec2
 hex-literal = "0.3.1"
 parity-util-mem = { version = "0.9.0", default-features = false, optional = true }
 
 [dev-dependencies]
-<<<<<<< HEAD
-sp-serializer = { git = "https://github.com/paritytech/substrate", branch = "polkadot-v0.8.28" }
-=======
 sp-serializer = { git = "https://github.com/paritytech/substrate", branch = "polkadot-v0.8.29" }
->>>>>>> 2494dec2
 pretty_assertions = "0.6.1"
 
 [features]
